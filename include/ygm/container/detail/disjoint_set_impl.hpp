// Copyright 2019-2021 Lawrence Livermore National Security, LLC and other YGM
// Project Developers. See the top-level COPYRIGHT file for details.
//
// SPDX-License-Identifier: MIT

#pragma once
#include <unordered_map>
#include <vector>
#include <ygm/collective.hpp>
#include <ygm/comm.hpp>
#include <ygm/container/container_traits.hpp>
#include <ygm/container/detail/hash_partitioner.hpp>
#include <ygm/detail/ygm_ptr.hpp>
#include <ygm/detail/ygm_traits.hpp>
#include <ygm/stats_tracker.hpp>

namespace ygm::container::detail {
template <typename Item, typename Partitioner>
class disjoint_set_impl {
 public:
  class rank_parent_t;
  using self_type          = disjoint_set_impl<Item, Partitioner>;
  using self_ygm_ptr_type  = typename ygm::ygm_ptr<self_type>;
  using value_type         = Item;
  using size_type          = size_t;
  using ygm_for_all_types  = std::tuple<Item, Item>;
  using ygm_container_type = ygm::container::disjoint_set_tag;
  using rank_type          = int16_t;
  using parent_map_type    = std::map<value_type, rank_parent_t>;

  Partitioner partitioner;

  class rank_parent_t {
   public:
    rank_parent_t() : m_rank{-1} {}

    rank_parent_t(const rank_type rank, const value_type &parent)
        : m_rank(rank), m_parent(parent) {}

    bool increase_rank(rank_type new_rank) {
      if (new_rank > m_rank) {
        m_rank = new_rank;
        return true;
      } else {
        return false;
      }
    }

    void set_parent(const value_type &new_parent) { m_parent = new_parent; }

    const rank_type   get_rank() const { return m_rank; }
    const value_type &get_parent() const { return m_parent; }

    template <typename Archive>
    void serialize(Archive &ar) {
      ar(m_parent, m_rank);
    }

   private:
    rank_type  m_rank;
    value_type m_parent;
  };

<<<<<<< HEAD
  disjoint_set_impl(ygm::comm &comm)
      : m_comm(comm), pthis(this), m_stats(comm) {
=======
  class hash_cache {
   public:
    class cache_entry {
     public:
      cache_entry() : occupied(false) {}

      cache_entry(const value_type &_item, const rank_parent_t &_item_info)
          : item(_item), item_info(_item_info) {}

      bool          occupied = false;
      value_type    item;
      rank_parent_t item_info;
    };

    hash_cache(const size_t cache_size)
        : m_cache_size(cache_size), m_cache(cache_size) {}

    void add_cache_entry(const value_type    &item,
                         const rank_parent_t &item_info) {
      size_t index = std::hash<value_type>()(item) % m_cache_size;

      auto &current_entry = m_cache[index];

      // Only replace cached value if current slot is empty or if new entry's
      // rank is higher
      if (current_entry.occupied == false ||
          item_info.get_rank() >= current_entry.item_info.get_rank()) {
        current_entry.occupied  = true;
        current_entry.item      = item;
        current_entry.item_info = item_info;
      }
    }

    const cache_entry &get_cache_entry(const value_type &item) {
      size_t index = std::hash<value_type>()(item) % m_cache_size;

      return m_cache[index];
    }

    void clear() {
      for (auto &entry : m_cache) {
        entry.occupied = false;
      }
    }

    // private:
    size_t                   m_cache_size;
    std::vector<cache_entry> m_cache;
  };

  disjoint_set_impl(ygm::comm &comm)
      : m_comm(comm), pthis(this), m_cache(2048) {
>>>>>>> cb64eeda
    pthis.check(m_comm);
  }

  ~disjoint_set_impl() {
    m_comm.barrier();
    m_stats.print();
  }

  typename ygm::ygm_ptr<self_type> get_ygm_ptr() const { return pthis; }

  template <typename Visitor, typename... VisitorArgs>
  void async_visit(const value_type &item, Visitor visitor,
                   const VisitorArgs &...args) {
    int  dest          = owner(item);
    auto visit_wrapper = [](auto p_dset, const value_type &item,
                            const VisitorArgs &...args) {
      auto rank_parent_pair_iter = p_dset->m_local_item_parent_map.find(item);
      if (rank_parent_pair_iter == p_dset->m_local_item_parent_map.end()) {
        rank_parent_t new_ranked_item = rank_parent_t(0, item);
        rank_parent_pair_iter =
            p_dset->m_local_item_parent_map
                .insert(std::make_pair(item, new_ranked_item))
                .first;
      }
      Visitor *vis = nullptr;

      ygm::meta::apply_optional(
          *vis, std::make_tuple(p_dset),
          std::forward_as_tuple(*rank_parent_pair_iter, args...));
    };

    m_comm.async(dest, visit_wrapper, pthis, item,
                 std::forward<const VisitorArgs>(args)...);
  }

  void async_union(const value_type &a, const value_type &b) {
<<<<<<< HEAD
    m_stats.increment_counter<"async_union">();
    static auto update_parent_lambda = [](auto p_dset, auto &item_info,
                                          const value_type &new_parent) {
      p_dset->m_stats.template increment_counter<"update_parent">();
      item_info.second.set_parent(new_parent);
    };
=======
    static auto update_parent_and_cache_lambda =
        [](auto p_dset, auto &item_info, const value_type &old_parent,
           const value_type &new_parent, const rank_type &new_rank) {
          p_dset->m_cache.add_cache_entry(old_parent,
                                          rank_parent_t(new_rank, new_parent));

          item_info.second.set_parent(new_parent);
        };
>>>>>>> cb64eeda

    static auto resolve_merge_lambda = [](auto p_dset, auto &item_info,
                                          const value_type &merging_item,
                                          const rank_type   merging_rank) {
      p_dset->m_stats.template increment_counter<"merge_resolutions">();
      const auto &my_item   = item_info.first;
      const auto  my_rank   = item_info.second.get_rank();
      const auto &my_parent = item_info.second.get_parent();
      ASSERT_RELEASE(my_rank >= merging_rank);

      if (my_rank > merging_rank) {
        return;
      } else {
        ASSERT_RELEASE(my_rank == merging_rank);
        if (my_parent ==
            my_item) {  // Merging new item onto root. Need to increase rank.
          p_dset->m_stats.template increment_counter<"rank_increases">();
          item_info.second.increase_rank(merging_rank + 1);
        } else {  // Tell merging item about new parent
          p_dset->async_visit(
              merging_item,
              [](auto &item_info, const value_type &new_parent) {
                item_info.second.set_parent(new_parent);
              },
              my_parent);
        }
      }
    };

    // Walking up parent trees can be expressed as a recursive operation
    struct simul_parent_walk_functor {
      void operator()(self_ygm_ptr_type                           p_dset,
                      std::pair<const value_type, rank_parent_t> &my_item_info,
                      const value_type &my_child, value_type other_parent,
                      value_type other_item, rank_type other_rank) {
        // Note: other_item needs rank info for comparison with my_item's
        // parent. All others need rank and item to determine if other_item
        // has been visited/initialized.
        p_dset->m_stats.template increment_counter<"walk_functors">();

        value_type my_item   = my_item_info.first;
        rank_type  my_rank   = my_item_info.second.get_rank();
        value_type my_parent = my_item_info.second.get_parent();

        std::tie(my_parent, my_rank) = p_dset->walk_cache(my_parent, my_rank);
        std::tie(other_parent, other_rank) =
            p_dset->walk_cache(other_parent, other_rank);

        // Path splitting
        if (my_child != my_item) {
          p_dset->async_visit(my_child, update_parent_and_cache_lambda, my_item,
                              my_parent, my_rank);
        }

        if (my_parent == other_parent || my_parent == other_item) {
          return;
        }

        if (my_rank > other_rank) {  // Other path has lower rank
          p_dset->async_visit(other_parent, simul_parent_walk_functor(),
                              other_item, my_parent, my_item, my_rank);
        } else if (my_rank == other_rank) {
          if (my_parent == my_item) {  // At a root
            p_dset->m_stats.template increment_counter<"roots_reached">();

            if (my_item < other_parent) {  // Need to break ties in rank before
                                           // merging to avoid cycles of merges
                                           // creating cycles in disjoint set
              // Perform merge
              p_dset->m_stats.template increment_counter<"successful_merges">();
              my_item_info.second.set_parent(
                  other_parent);  // other_parent may be of same rank as my_item
              p_dset->async_visit(other_parent, resolve_merge_lambda, my_item,
                                  my_rank);
            } else {
              // Switch to other path to attempt merge
              p_dset->async_visit(other_parent, simul_parent_walk_functor(),
                                  other_item, my_parent, my_item, my_rank);
            }
          } else {  // Not at a root
            // Continue walking current path
            p_dset->async_visit(my_parent, simul_parent_walk_functor(), my_item,
                                other_parent, other_item, other_rank);
          }
        } else {                       // Current path has lower rank
          if (my_parent == my_item) {  // At a root
            p_dset->m_stats.template increment_counter<"roots_reached">();
            p_dset->m_stats.template increment_counter<"successful_merges">();
            my_item_info.second.set_parent(
                other_parent);  // Safe to attach to other path
          } else {              // Not at a root
            // Continue walking current path
            p_dset->async_visit(my_parent, simul_parent_walk_functor(), my_item,
                                other_parent, other_item, other_rank);
          }
        }
      }
    };

    // Walk cache for initial items
    value_type my_item   = a;
    rank_type  my_rank   = -1;
    value_type my_parent = a;

    value_type other_item   = b;
    rank_type  other_rank   = -1;
    value_type other_parent = b;

    std::tie(my_parent, my_rank)       = walk_cache(my_parent, my_rank);
    std::tie(other_parent, other_rank) = walk_cache(other_parent, other_rank);

    if (my_rank <= other_rank) {
      async_visit(my_parent, simul_parent_walk_functor(), my_item, other_parent,
                  other_item, other_rank);
    } else {
      async_visit(other_parent, simul_parent_walk_functor(), other_item,
                  my_parent, my_item, my_rank);
    }
  }

  template <typename Function, typename... FunctionArgs>
  void async_union_and_execute(const value_type &a, const value_type &b,
                               Function fn, const FunctionArgs &...args) {
<<<<<<< HEAD
    m_stats.increment_counter<"async_union_and_execute">();
    static auto update_parent_lambda = [](auto p_dset, auto &item_info,
                                          const value_type &new_parent) {
      p_dset->m_stats.template increment_counter<"update_parent">();
      item_info.second.set_parent(new_parent);
    };
=======
    static auto update_parent_and_cache_lambda =
        [](auto p_dset, auto &item_info, const value_type &old_parent,
           const value_type &new_parent, const rank_type &new_rank) {
          p_dset->m_cache.add_cache_entry(old_parent,
                                          rank_parent_t(new_rank, new_parent));

          item_info.second.set_parent(new_parent);
        };
>>>>>>> cb64eeda

    static auto resolve_merge_lambda = [](auto p_dset, auto &item_info,
                                          const value_type &merging_item,
                                          const rank_type   merging_rank) {
      p_dset->m_stats.template increment_counter<"merge_resolutions">();
      const auto &my_item   = item_info.first;
      const auto  my_rank   = item_info.second.get_rank();
      const auto &my_parent = item_info.second.get_parent();
      ASSERT_RELEASE(my_rank >= merging_rank);

      if (my_rank > merging_rank) {
        return;
      } else {
        ASSERT_RELEASE(my_rank == merging_rank);
        if (my_parent == my_item) {  // Has not found new parent
          p_dset->m_stats.template increment_counter<"rank_increases">();
          item_info.second.increase_rank(merging_rank + 1);
        } else {  // Tell merging item about new parent
          p_dset->async_visit(
              merging_item,
              [](auto &item_info, const value_type &new_parent) {
                item_info.second.set_parent(new_parent);
              },
              my_parent);
        }
      }
    };

    // Walking up parent trees can be expressed as a recursive operation
    struct simul_parent_walk_functor {
      void operator()(self_ygm_ptr_type                           p_dset,
                      std::pair<const value_type, rank_parent_t> &my_item_info,
                      const value_type &my_child, value_type other_parent,
                      value_type other_item, rank_type other_rank,
                      const value_type &orig_a, const value_type &orig_b,
                      const FunctionArgs &...args) {
        // Note: other_item needs rank info for comparison with my_item's
        // parent. All others need rank and item to determine if other_item
        // has been visited/initialized.
<<<<<<< HEAD
        p_dset->m_stats.template increment_counter<"walk_functors">();
=======
        value_type my_item   = my_item_info.first;
        rank_type  my_rank   = my_item_info.second.get_rank();
        value_type my_parent = my_item_info.second.get_parent();
>>>>>>> cb64eeda

        std::tie(my_parent, my_rank) = p_dset->walk_cache(my_parent, my_rank);
        std::tie(other_parent, other_rank) =
            p_dset->walk_cache(other_parent, other_rank);

        // Path splitting
        if (my_child != my_item) {
          p_dset->async_visit(my_child, update_parent_and_cache_lambda, my_item,
                              my_parent, my_rank);
        }

        if (my_parent == other_parent || my_parent == other_item) {
          return;
        }

        if (my_rank > other_rank) {  // Other path has lower rank
          p_dset->async_visit(other_parent, simul_parent_walk_functor(),
                              other_item, my_parent, my_item, my_rank, orig_a,
                              orig_b, args...);
        } else if (my_rank == other_rank) {
          if (my_parent == my_item) {  // At a root
            p_dset->m_stats.template increment_counter<"roots_reached">();

            if (my_item < other_parent) {  // Need to break ties in rank before
                                           // merging to avoid cycles of merges
                                           // creating cycles in disjoint set
                                           // Perform merge
              p_dset->m_stats.template increment_counter<"successful_merges">();
              my_item_info.second.set_parent(
                  other_parent);  // Guaranteed any path through current
                                  // item will find an item with rank >=
                                  // my_rank+1 by going to other_parent

              // Perform user function after merge
              Function *f = nullptr;
              if constexpr (std::is_invocable<decltype(fn), const value_type &,
                                              const value_type &,
                                              FunctionArgs &...>() ||
                            std::is_invocable<decltype(fn), self_ygm_ptr_type,
                                              const value_type &,
                                              const value_type &,
                                              FunctionArgs &...>()) {
                ygm::meta::apply_optional(
                    *f, std::make_tuple(p_dset),
                    std::forward_as_tuple(orig_a, orig_b, args...));
              } else {
                static_assert(
                    ygm::detail::always_false<>,
                    "remote disjoint_set lambda signature must be invocable "
                    "with (const value_type &, const value_type &) signature");
              }

<<<<<<< HEAD
              // return;

=======
>>>>>>> cb64eeda
              p_dset->async_visit(other_parent, resolve_merge_lambda, my_item,
                                  my_rank);
            } else {
              // Switch to other path to attempt merge
              p_dset->async_visit(other_parent, simul_parent_walk_functor(),
                                  other_item, my_parent, my_item, my_rank,
                                  orig_a, orig_b, args...);
            }
          } else {  // Not at a root
            // Continue walking current path
            p_dset->async_visit(my_parent, simul_parent_walk_functor(), my_item,
                                other_parent, other_item, other_rank, orig_a,
                                orig_b, args...);
          }
        } else {                       // Current path has lower rank
          if (my_parent == my_item) {  // At a root
            p_dset->m_stats.template increment_counter<"roots_reached">();
            p_dset->m_stats.template increment_counter<"successful_merges">();
            my_item_info.second.set_parent(
                other_parent);  // Safe to attach to other path

            // Perform user function after merge
            Function *f = nullptr;
            ygm::meta::apply_optional(
                *f, std::make_tuple(p_dset),
                std::forward_as_tuple(orig_a, orig_b, args...));

            return;

          } else {  // Not at a root
            // Continue walking current path
            p_dset->async_visit(my_parent, simul_parent_walk_functor(), my_item,
                                other_parent, other_item, other_rank, orig_a,
                                orig_b, args...);
          }
        }
      }
    };

    // Walk cache for initial items
    value_type my_item   = a;
    rank_type  my_rank   = -1;
    value_type my_parent = a;

    value_type other_item   = b;
    rank_type  other_rank   = -1;
    value_type other_parent = b;

    std::tie(my_parent, my_rank)       = walk_cache(my_parent, my_rank);
    std::tie(other_parent, other_rank) = walk_cache(other_parent, other_rank);

    if (my_rank <= other_rank) {
      async_visit(my_parent, simul_parent_walk_functor(), my_item, other_parent,
                  other_item, other_rank, a, b, args...);
    } else {
      async_visit(other_parent, simul_parent_walk_functor(), other_item,
                  my_parent, my_item, my_rank, a, b, args...);
    }
  }

  void all_compress() {
    m_stats.start_timer<"compress time">();

    struct rep_query {
      value_type              rep;
      std::vector<value_type> local_inquiring_items;
      bool                    returned;
    };

    static rank_type                                 level;
    static std::unordered_map<value_type, rep_query> queries;
    static std::unordered_map<value_type, std::vector<int>>
        held_responses;  // For holding incoming queries while my items are
                         // waiting for their representatives (only needed for
                         // when parent rank is same as mine)

    struct update_rep_functor {
     public:
      void operator()(self_ygm_ptr_type p_dset, const value_type &parent,
                      const value_type &rep) {
        auto local_rep_query     = queries.at(parent);
        local_rep_query.rep      = rep;
        local_rep_query.returned = true;

        for (const auto &local_item : local_rep_query.local_inquiring_items) {
          p_dset->local_set_parent(local_item, rep);

          // Forward rep for any held responses
          auto held_responses_iter = held_responses.find(local_item);
          if (held_responses_iter != held_responses.end()) {
            for (int dest : held_responses_iter->second) {
              p_dset->comm().async(dest, update_rep_functor(), p_dset,
                                   local_item, rep);
            }
            held_responses.erase(held_responses_iter);
          }
        }
        local_rep_query.local_inquiring_items.clear();
      }
    };

    auto query_rep_lambda = [](self_ygm_ptr_type p_dset, const value_type &item,
                               int inquiring_rank) {
      const auto &item_info = p_dset->m_local_item_parent_map[item];

      if (item_info.get_rank() > level) {
        const value_type &rep = item_info.get_parent();

        p_dset->comm().async(inquiring_rank, update_rep_functor(), p_dset, item,
                             rep);
      } else {  // May need to hold because this item is in the current level
        if (queries.count(
                item_info.get_parent())) {  // If query is ongoing for my
                                            // parent, hold response
          held_responses[item].push_back(inquiring_rank);
        } else {
          p_dset->comm().async(inquiring_rank, update_rep_functor(), p_dset,
                               item, item_info.get_parent());
        }
      }
    };

    m_comm.barrier();

    level = max_rank();
    while (level > 0) {
      --level;  // Start at second highest level
      queries.clear();
      held_responses.clear();

      for (const auto &[local_item, item_info] : m_local_item_parent_map) {
        if (item_info.get_rank() == level) {
          auto query_iter = queries.find(item_info.get_parent());
          if (query_iter == queries.end()) {  // Have not queried for parent's
                                              // rep. Begin new query.
            auto &new_query    = queries[item_info.get_parent()];
            new_query.rep      = item_info.get_parent();
            new_query.returned = false;
            new_query.local_inquiring_items.push_back(local_item);

            int dest = owner(item_info.get_parent());
            m_comm.async(dest, query_rep_lambda, pthis, item_info.get_parent(),
                         m_comm.rank());
          } else {
            if (query_iter->second
                    .returned) {  // Query for parent's rep already completed.
              local_set_parent(local_item, query_iter->second.rep);
            } else {  // Query for parent's rep still in progress.
              query_iter->second.local_inquiring_items.push_back(local_item);
            }
          }
        }
      }

      m_comm.barrier();
    }

    m_stats.stop_timer<"compress time">();
  }

  template <typename Function>
  void for_all(Function fn) {
    all_compress();

    if constexpr (std::is_invocable<decltype(fn), const value_type &,
                                    const value_type &>()) {
      const auto end = m_local_item_parent_map.end();
      for (auto iter = m_local_item_parent_map.begin(); iter != end; ++iter) {
        const auto &[item, rank_parent_pair] = *iter;
        fn(item, rank_parent_pair.get_parent());
      }
    } else {
      static_assert(ygm::detail::always_false<>,
                    "local disjoint_set lambda signature must be invocable "
                    "with (const value_type &, const value_type &) signature");
    }
  }

  std::map<value_type, value_type> all_find(
      const std::vector<value_type> &items) {
    m_comm.barrier();

    using return_type = std::map<value_type, value_type>;
    return_type          to_return;
    ygm_ptr<return_type> p_to_return(&to_return);

    struct find_rep_functor {
      void operator()(self_ygm_ptr_type pdset, ygm_ptr<return_type> p_to_return,
                      const value_type &source_item, const int source_rank,
                      const value_type &local_item) {
        const auto parent = pdset->local_get_parent(local_item);

        // Found root
        if (parent == local_item) {
          // Send message to update parent of original item
          int dest = pdset->owner(source_item);
          pdset->comm().async(
              dest,
              [](self_ygm_ptr_type pdset, const value_type &source_item,
                 const value_type &root) {
                pdset->local_set_parent(source_item, root);
              },
              pdset, source_item, parent);
          // Send message to store return value
          pdset->comm().async(
              source_rank,
              [](ygm_ptr<return_type> p_to_return,
                 const value_type    &source_item,
                 const value_type &rep) { (*p_to_return)[source_item] = rep; },
              p_to_return, source_item, parent);
        } else {
          int dest = pdset->owner(parent);
          pdset->comm().async(dest, find_rep_functor(), pdset, p_to_return,
                              source_item, source_rank, parent);
        }
      }
    };

    for (size_type i = 0; i < items.size(); ++i) {
      int dest = owner(items[i]);
      m_comm.async(dest, find_rep_functor(), pthis, p_to_return, items[i],
                   m_comm.rank(), items[i]);
    }

    m_comm.barrier();
    return to_return;
  }

  void clear() {
<<<<<<< HEAD
    m_comm.barrier();
    m_local_item_parent_map.clear();
  }

  size_type size() {
=======
    m_local_item_parent_map.clear();
    m_cache.clear();
  }

  size_t size() {
>>>>>>> cb64eeda
    m_comm.barrier();
    return m_comm.all_reduce_sum(m_local_item_parent_map.size());
  }

  size_type num_sets() {
    m_comm.barrier();
    size_t num_local_sets{0};
    for (const auto &item_parent_pair : m_local_item_parent_map) {
      if (item_parent_pair.first == item_parent_pair.second.get_parent()) {
        ++num_local_sets;
      }
    }
    return m_comm.all_reduce_sum(num_local_sets);
    return 0;
  }

  int owner(const value_type &item) const {
    auto [owner, rank] = partitioner(item, m_comm.size(), 1024);
    return owner;
  }

  bool is_mine(const value_type &item) const {
    return owner(item) == m_comm.rank();
  }

  const value_type &local_get_parent(const value_type &item) {
    ASSERT_DEBUG(is_mine(item) == true);

    auto itr = m_local_item_parent_map.find(item);

    // Create new set if item is not found
    if (itr == m_local_item_parent_map.end()) {
      m_local_item_parent_map.insert(
          std::make_pair(item, rank_parent_t(0, item)));
      return m_local_item_parent_map[item].get_parent();
    } else {
      return itr->second.get_parent();
    }
    return m_local_item_parent_map[item].get_parent();
  }

  const rank_type local_get_rank(const value_type &item) {
    ASSERT_DEBUG(is_mine(item) == true);

    auto itr = m_local_item_parent_map.find(item);

    if (itr != m_local_item_parent_map.end()) {
      return itr->second.first;
    }
    return 0;
  }

  void local_set_parent(const value_type &item, const value_type &parent) {
    m_local_item_parent_map[item].set_parent(parent);
  }

  rank_type max_rank() {
    rank_type local_max{0};

    for (const auto &local_item : m_local_item_parent_map) {
      local_max = std::max<rank_type>(local_max, local_item.second.get_rank());
    }

    return m_comm.all_reduce_max(local_max);
  }

  ygm::comm &comm() { return m_comm; }

 private:
  const std::pair<value_type, rank_type> walk_cache(const value_type &item,
                                                    const rank_type  &r) {
    const typename hash_cache::cache_entry *prev_cache_entry = nullptr;
    const typename hash_cache::cache_entry *curr_cache_entry =
        &m_cache.get_cache_entry(item);

    // Don't walk cache if first item is wrong
    if (curr_cache_entry->item != item || not curr_cache_entry->occupied ||
        curr_cache_entry->item_info.get_rank() < r) {
      return std::make_pair(item, r);
    }

    do {
      prev_cache_entry = curr_cache_entry;
      curr_cache_entry =
          &m_cache.get_cache_entry(prev_cache_entry->item_info.get_parent());
    } while (prev_cache_entry->item_info.get_parent() ==
                 curr_cache_entry->item &&
             curr_cache_entry->occupied &&
             prev_cache_entry->item != curr_cache_entry->item &&
             prev_cache_entry->item_info.get_rank() <=
                 curr_cache_entry->item_info.get_rank());

    return std::make_pair(prev_cache_entry->item_info.get_parent(),
                          prev_cache_entry->item_info.get_rank());
  }

 protected:
  disjoint_set_impl() = delete;

  ygm::comm        &m_comm;
  self_ygm_ptr_type pthis;
  parent_map_type   m_local_item_parent_map;

<<<<<<< HEAD
  ygm::stats_tracker m_stats;
=======
  hash_cache m_cache;
>>>>>>> cb64eeda
};
}  // namespace ygm::container::detail<|MERGE_RESOLUTION|>--- conflicted
+++ resolved
@@ -61,10 +61,6 @@
     value_type m_parent;
   };
 
-<<<<<<< HEAD
-  disjoint_set_impl(ygm::comm &comm)
-      : m_comm(comm), pthis(this), m_stats(comm) {
-=======
   class hash_cache {
    public:
     class cache_entry {
@@ -116,8 +112,7 @@
   };
 
   disjoint_set_impl(ygm::comm &comm)
-      : m_comm(comm), pthis(this), m_cache(2048) {
->>>>>>> cb64eeda
+      : m_comm(comm), pthis(this), m_stats(comm), m_cache(2048) {
     pthis.check(m_comm);
   }
 
@@ -154,23 +149,17 @@
   }
 
   void async_union(const value_type &a, const value_type &b) {
-<<<<<<< HEAD
     m_stats.increment_counter<"async_union">();
-    static auto update_parent_lambda = [](auto p_dset, auto &item_info,
-                                          const value_type &new_parent) {
-      p_dset->m_stats.template increment_counter<"update_parent">();
-      item_info.second.set_parent(new_parent);
-    };
-=======
+
     static auto update_parent_and_cache_lambda =
         [](auto p_dset, auto &item_info, const value_type &old_parent,
            const value_type &new_parent, const rank_type &new_rank) {
           p_dset->m_cache.add_cache_entry(old_parent,
                                           rank_parent_t(new_rank, new_parent));
 
+          p_dset->m_stats.template increment_counter<"update_parent">();
           item_info.second.set_parent(new_parent);
         };
->>>>>>> cb64eeda
 
     static auto resolve_merge_lambda = [](auto p_dset, auto &item_info,
                                           const value_type &merging_item,
@@ -294,23 +283,16 @@
   template <typename Function, typename... FunctionArgs>
   void async_union_and_execute(const value_type &a, const value_type &b,
                                Function fn, const FunctionArgs &...args) {
-<<<<<<< HEAD
     m_stats.increment_counter<"async_union_and_execute">();
-    static auto update_parent_lambda = [](auto p_dset, auto &item_info,
-                                          const value_type &new_parent) {
-      p_dset->m_stats.template increment_counter<"update_parent">();
-      item_info.second.set_parent(new_parent);
-    };
-=======
     static auto update_parent_and_cache_lambda =
         [](auto p_dset, auto &item_info, const value_type &old_parent,
            const value_type &new_parent, const rank_type &new_rank) {
           p_dset->m_cache.add_cache_entry(old_parent,
                                           rank_parent_t(new_rank, new_parent));
 
+          p_dset->m_stats.template increment_counter<"update_parent">();
           item_info.second.set_parent(new_parent);
         };
->>>>>>> cb64eeda
 
     static auto resolve_merge_lambda = [](auto p_dset, auto &item_info,
                                           const value_type &merging_item,
@@ -350,13 +332,11 @@
         // Note: other_item needs rank info for comparison with my_item's
         // parent. All others need rank and item to determine if other_item
         // has been visited/initialized.
-<<<<<<< HEAD
         p_dset->m_stats.template increment_counter<"walk_functors">();
-=======
+
         value_type my_item   = my_item_info.first;
         rank_type  my_rank   = my_item_info.second.get_rank();
         value_type my_parent = my_item_info.second.get_parent();
->>>>>>> cb64eeda
 
         std::tie(my_parent, my_rank) = p_dset->walk_cache(my_parent, my_rank);
         std::tie(other_parent, other_rank) =
@@ -409,11 +389,6 @@
                     "with (const value_type &, const value_type &) signature");
               }
 
-<<<<<<< HEAD
-              // return;
-
-=======
->>>>>>> cb64eeda
               p_dset->async_visit(other_parent, resolve_merge_lambda, my_item,
                                   my_rank);
             } else {
@@ -643,19 +618,11 @@
   }
 
   void clear() {
-<<<<<<< HEAD
     m_comm.barrier();
     m_local_item_parent_map.clear();
   }
 
   size_type size() {
-=======
-    m_local_item_parent_map.clear();
-    m_cache.clear();
-  }
-
-  size_t size() {
->>>>>>> cb64eeda
     m_comm.barrier();
     return m_comm.all_reduce_sum(m_local_item_parent_map.size());
   }
@@ -759,10 +726,7 @@
   self_ygm_ptr_type pthis;
   parent_map_type   m_local_item_parent_map;
 
-<<<<<<< HEAD
   ygm::stats_tracker m_stats;
-=======
-  hash_cache m_cache;
->>>>>>> cb64eeda
+  hash_cache         m_cache;
 };
 }  // namespace ygm::container::detail